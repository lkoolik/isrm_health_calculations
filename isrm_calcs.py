#!/isrm-env/bin/python python3
# -*- coding: utf-8 -*-
"""
Main Run File

@author: libbykoolik
<<<<<<< HEAD
Last updated: 2023-01-20
=======
Last updated: 2023-03-14
>>>>>>> 7b2ab6a9
"""
#%% Import useful libraries, supporting objects, and scripts
# Useful libraries for main script
from pathlib import Path
import sys
import argparse
import logging
import os
import time
import datetime
import shutil
import concurrent.futures
import multiprocessing
import platform

# Import supporting objects
sys.path.insert(0,'./supporting')
from concentration import concentration
from concentration_layer import concentration_layer
from control_file import control_file
from emissions import emissions
from health_data import health_data
from isrm import isrm
from population import population

# Import supporting scripts
sys.path.insert(0,'./scripts')
from environmental_justice_calcs import *
from health_impact_calcs import *
from tool_utils import *


<<<<<<< HEAD
=======
#%% Use argparse to parse command line arguments
start_time = time.time()

# Initialize the parser object
parser = argparse.ArgumentParser(description="Runs the ISRM-based tool for estimating PM2.5 concentrations and associated health impacts.")

# Add necessary arguments
parser.add_argument("-i", "--inputs", help="control file path", type=str)

# Parse all arguments
args = parser.parse_args()

# Create the log file and update logging configuration
tmp_logger = setup_logging()

# Read control file and create useful variables
cf = control_file(args.inputs)
if not cf.ready:
    sys.exit()
else: # load all the control file info
    batch = cf.batch_name
    name = cf.run_name
    emissions_path = cf.emissions_path
    units = cf.emissions_units
    isrm_path = cf.isrm_path
    population_path = cf.population_path
    run_health = cf.run_health
    race_stratified = cf.race_stratified
    check = cf.check
    verbose = cf.verbose
    region_of_interest = cf.region_of_interest
    region_category = cf.region_category
    output_resolution = cf.output_resolution
    output_exposure = cf.output_exposure
    detailed_conc_flag = cf.detailed_conc

# Create the output directory
output_dir, f_out = create_output_dir(batch, name)

# Move the log file into the output directory
new_logger = os.path.join(output_dir, 'log_'+f_out+'.txt')
os.rename(tmp_logger, new_logger)

# Save a copy of the control file into the output directory
shutil.copy(args.inputs, output_dir)

# Define data variable file paths
ca_shp_path = './data/ca_border.feather'
output_geometry_fps = {'AB': './data/air_basins.feather',
                       'AD': './data/air_districts.feather',
                       'C': './data/counties.feather'}
incidence_fp = './data/benmap_incidence.feather'

# Define output region based on region_of_interest and region_category
output_region = get_output_region(region_of_interest, region_category, output_geometry_fps, ca_shp_path)
>>>>>>> 7b2ab6a9

def create_hia_inputs(pop, load_file: bool, verbose: bool, geodata:pd.DataFrame,
                      incidence_fp: str):
    """ Creates the hia_inputs object.
    
    Moving this into a separate function allows us to run this in parallel while
    other functions are running, speeding up the overall execution of the
    application.
    """
    hia_pop_alloc = pop.allocate_population(pop.pop_all, geodata, 'ISRM_ID', True)
    return health_data(hia_pop_alloc, incidence_fp, verbose=verbose, race_stratified=False)
  
  
#%% Run Program
if __name__ == "__main__":    
   
    #%% Use argparse to parse command line arguments
    start_time = time.time()

    # Initialize the parser object
    parser = argparse.ArgumentParser(description="Runs the ISRM-based tool for estimating PM2.5 concentrations and associated health impacts.")

    # Add necessary arguments
    parser.add_argument("-i", "--inputs", help="control file path", type=str)

    # Parse all arguments
    args = parser.parse_args()

    # Create the log file and update logging configuration
    tmp_logger = setup_logging()

    # Read control file and create useful variables
    cf = control_file(args.inputs)
    if not cf.ready:
        sys.exit()
    else: # load all the control file info
        batch = cf.batch_name
        name = cf.run_name
        emissions_path = cf.emissions_path
        units = cf.emissions_units
        isrm_path = cf.isrm_path
        population_path = cf.population_path
        run_health = cf.run_health
        race_stratified = cf.race_stratified
        check = cf.check
        verbose = cf.verbose
        region_of_interest = cf.region_of_interest
        region_category = cf.region_category
        output_resolution = cf.output_resolution
        output_exposure = cf.output_exposure

    # Create the output directory
    output_dir, f_out = create_output_dir(batch, name)

    # Move the log file into the output directory
    new_logger = os.path.join(output_dir, 'log_'+f_out+'.txt')
    os.rename(tmp_logger, new_logger)

    # Save a copy of the control file into the output directory
    shutil.copy(args.inputs, output_dir)

    # Define data variable file paths
    ca_shp_path = './data/ca_border.feather'
    output_geometry_fps = {'AB': './data/air_basins.feather',
                           'AD': './data/air_districts.feather',
                           'C': './data/counties.feather'}
    incidence_fp = './data/benmap_incidence.feather'

    # Define output region based on region_of_interest and region_category
    output_region = get_output_region(region_of_interest, region_category, output_geometry_fps, ca_shp_path)

    # If check module is selected, run a file check and then exit without 
    # running calculations
    if check:
        try:
            # Default to verbose since this mode is just for checking files
            emis = emissions(emissions_path, units=units, name=name, load_file=False, verbose=True)
            isrmgrid = isrm(isrm_path, output_region, region_of_interest, load_file=False, verbose=True)
            pop = population(population_path, load_file=False, verbose=True)
            logging.info("\n<< Emissions, ISRM, and population files exist and are able to be imported. >>\n")
        except:
            logging.info("\n<< Correct error messages above before running the program. >>\n")
        quit()
    else: # for now, run everything
    
        # Setting the Multiprocessing startup mode should only be done once
        # in the lifetime of an application.
        multiprocessing.set_start_method('forkserver')
        
        # Create an output directory for shapefiles
        shape_out = create_shape_out(output_dir)
        
        ### CONCENTRATION MODULE
        logging.info('\n ╓────────────────────────────────╖')
        logging.info('║ Beginning Concentration Module ║')
        logging.info('╙────────────────────────────────╜\n')
        
        ## Create emissions and ISRM objects
        # By using a ThreadPoolExecutor to spin up multiple threads, we can
        # read several files at the same time, and even let the population file
        # keep loading while we compute concentrations based on the emissions
        # and ISRM files. Multiple threads are a good option when the bottleneck
        # is disk I/O, not CPU usage.
        logging.info('- Starting multithreaded file reading...')        
        file_reader_pool = concurrent.futures.ThreadPoolExecutor()
        emis_future = file_reader_pool.submit(emissions, emissions_path, units=units, name=name, load_file=True, verbose=verbose)
        isrm_future = file_reader_pool.submit(isrm, isrm_path, output_region, region_of_interest, load_file=True, verbose=verbose)
        pop_future = file_reader_pool.submit(population, population_path, load_file=True, verbose=verbose)
        
<<<<<<< HEAD
        # To run multiple computations at once, we need to create multiple
        # processes instead of threads. Processes take longer to create, but
        # they are necessary when we are paralellizing computation rather than
        # disk I/O.
        executor = concurrent.futures.ProcessPoolExecutor(max_workers=5)
        executor_jobs = []
        
        # We need to wait for the population and ISRM files to load before we
        # start creating the exp_pop_alloc or HIA inputs.
        pop = pop_future.result()
        isrmgrid = isrm_future.result()
        logging.info('- Population and ISRM files loaded.')
        
        # Start creating the exp_pop_alloc object.
        exp_pop_alloc_future = executor.submit(
            pop.allocate_population, pop.pop_exp, isrmgrid.geodata, 'ISRM_ID', False)
        executor_jobs.append(exp_pop_alloc_future)
        
        # Creating HIA inputs takes a long time. Start the process as early as 
        # possible, even if the rest of the health module won't start yet.
        if run_health:
            # Starts computing the HIA inputs now, in a parallel process.
            logging.info('- Starting to create hia_inputs in a separate process')
            hia_inputs_future = executor.submit(
                create_hia_inputs, pop, load_file=True, verbose=verbose, geodata=isrmgrid.geodata, incidence_fp=incidence_fp)
            executor_jobs.append(hia_inputs_future)
=======
        ## Estimate concentrations
        conc = concentration(emis, isrmgrid, detailed_conc_flag, run_calcs=True, verbose=verbose)
>>>>>>> 7b2ab6a9
        
        ## Create plots and export results
        emis = emis_future.result() # This almost always finishes earlier than the otehr files
        conc = concentration(emis, isrmgrid, run_calcs=True, verbose=verbose)
        logging.info("<< Generating Concentration Outputs >>")
<<<<<<< HEAD
        #conc.visualize_concentrations('TOTAL_CONC_UG/M3',output_region, output_dir, f_out, ca_shp_path, export=True)
        conc_viz_future = conc.visualize_concentrations_in_background(executor, 'TOTAL_CONC_UG/M3', output_region, output_dir, f_out, ca_shp_path, export=True)
        executor_jobs.append(conc_viz_future)
        conc.export_concentrations(shape_out, f_out, detailed=False)
=======
        conc.visualize_concentrations('TOTAL_CONC_UG/M3',output_region, output_dir, f_out, ca_shp_path, export=True)
        conc.export_concentrations(shape_out, f_out)
>>>>>>> 7b2ab6a9
        logging.info("- Concentration files output into: {}.".format(output_dir))
        
        ## Best practice is to close the pool, but this causes an exception on Mac
        if platform.system() != 'Darwin':
            executor.shutdown(wait=False) # Closes this pool for any more tasks, but returns immediately

        
        ## Perform concentration-related EJ analyses
        exp_pop_alloc = pop.allocate_population(pop.pop_exp, isrmgrid.geodata, 'ISRM_ID', False)
        logging.info('- exp_pop_alloc ready')
        # exp_pop_alloc = pop.allocate_population(pop.pop_exp, isrmgrid.geodata, 'ISRM_ID', False)
        
        # Create the exposure dataframe and run EJ functions
        logging.info('\n << Beginning Exposure EJ Calculations >>')
        exposure_gdf, exposure_pctl, exposure_disparity = run_exposure_calcs(conc, exp_pop_alloc, verbose)    
        if output_exposure:
            export_exposure(exposure_gdf, shape_out, f_out)
        
        # Export results
        plot_percentile_exposure(output_dir, f_out, exposure_pctl, verbose)
        
        ### HEALTH MODULE
        if run_health:
            logging.info('\n ╓────────────────────────────────╖')
            logging.info('║ Beginning Health Impact Module ║')
            logging.info('╙────────────────────────────────╜\n')
            
            # Wait for process creating health input object to finish
            logging.info('- Waiting for hia_inputs to finish')
            hia_inputs = hia_inputs_future.result()
            logging.info('- hia_inputs ready')
            
            # TODO(jdbus): Use the same process pool as above. Why not? 
            with concurrent.futures.ProcessPoolExecutor(max_workers=5) as health_executor:
                logging.info('Using multiprocessing...')
                # Estimate excess mortality
                logging.info('\n << Estimating Excess Mortality for Three Endpoints >>')
                trimmed_conc = conc.detailed_conc_clean[['ISRM_ID','TOTAL_CONC_UG/M3','geometry']]
                pop = hia_inputs.population.groupby('ISRM_ID')[['ASIAN','BLACK','HISLA','INDIG','WHITE','TOTAL']].sum().reset_index()
                
                call_parameters = [
                        (trimmed_conc, hia_inputs.pop_inc, pop, 'ALL CAUSE', krewski),
                        (trimmed_conc, hia_inputs.pop_inc, pop, 'ISCHEMIC HEART DISEASE', krewski),
                        (trimmed_conc, hia_inputs.pop_inc, pop, 'LUNG CANCER', krewski),
                ]
                futures = [health_executor.submit(calculate_excess_mortality, *params, verbose=verbose) for params in call_parameters]
                allcause, ihd, lungcancer = (futures[0].result(), futures[1].result(), futures[2].result())
                
                # Plot and export
                logging.info('\n<< Health Impact Outputs >>')
                futures = []
                for data, title in ([allcause, 'ALL CAUSE'], [ihd, 'ISCHEMIC HEART DISEASE'], [lungcancer, 'LUNG CANCER']):
                    futures.append(health_executor.submit(visualize_and_export_hia, data, ca_shp_path, 'TOTAL', title, output_dir, f_out, shape_out, verbose=verbose))
                
                # TODO(jdbus): I don't think we need to wait for this, why not let the other stuff start right away?
                # The parent process won't terminate until all the children finish.
                logging.info('Waiting for visualizations and exports to complete...')
                concurrent.futures.wait(futures)
                logging.info('Done!')
        
        concurrent.futures.wait(executor_jobs)
        
        # Final log statements
        logging.info('\n ╓────────────────────────────────╖')
        logging.info('║ Success! Run complete.         ║')
        logging.info('╙────────────────────────────────╜\n')
        logging.info('<< ISRM calculations tool has completed all calculations and exports. >>')
        run_time = round((time.time() - start_time)/60.0,0)
        logging.info('- Total run time: {} minutes'.format(run_time))
        logging.info('- All log statements have been saved into a text file: {}'.format(new_logger))
        
        quit()
        <|MERGE_RESOLUTION|>--- conflicted
+++ resolved
@@ -4,11 +4,7 @@
 Main Run File
 
 @author: libbykoolik
-<<<<<<< HEAD
-Last updated: 2023-01-20
-=======
-Last updated: 2023-03-14
->>>>>>> 7b2ab6a9
+Last updated: 2023-03-15
 """
 #%% Import useful libraries, supporting objects, and scripts
 # Useful libraries for main script
@@ -41,64 +37,6 @@
 from tool_utils import *
 
 
-<<<<<<< HEAD
-=======
-#%% Use argparse to parse command line arguments
-start_time = time.time()
-
-# Initialize the parser object
-parser = argparse.ArgumentParser(description="Runs the ISRM-based tool for estimating PM2.5 concentrations and associated health impacts.")
-
-# Add necessary arguments
-parser.add_argument("-i", "--inputs", help="control file path", type=str)
-
-# Parse all arguments
-args = parser.parse_args()
-
-# Create the log file and update logging configuration
-tmp_logger = setup_logging()
-
-# Read control file and create useful variables
-cf = control_file(args.inputs)
-if not cf.ready:
-    sys.exit()
-else: # load all the control file info
-    batch = cf.batch_name
-    name = cf.run_name
-    emissions_path = cf.emissions_path
-    units = cf.emissions_units
-    isrm_path = cf.isrm_path
-    population_path = cf.population_path
-    run_health = cf.run_health
-    race_stratified = cf.race_stratified
-    check = cf.check
-    verbose = cf.verbose
-    region_of_interest = cf.region_of_interest
-    region_category = cf.region_category
-    output_resolution = cf.output_resolution
-    output_exposure = cf.output_exposure
-    detailed_conc_flag = cf.detailed_conc
-
-# Create the output directory
-output_dir, f_out = create_output_dir(batch, name)
-
-# Move the log file into the output directory
-new_logger = os.path.join(output_dir, 'log_'+f_out+'.txt')
-os.rename(tmp_logger, new_logger)
-
-# Save a copy of the control file into the output directory
-shutil.copy(args.inputs, output_dir)
-
-# Define data variable file paths
-ca_shp_path = './data/ca_border.feather'
-output_geometry_fps = {'AB': './data/air_basins.feather',
-                       'AD': './data/air_districts.feather',
-                       'C': './data/counties.feather'}
-incidence_fp = './data/benmap_incidence.feather'
-
-# Define output region based on region_of_interest and region_category
-output_region = get_output_region(region_of_interest, region_category, output_geometry_fps, ca_shp_path)
->>>>>>> 7b2ab6a9
 
 def create_hia_inputs(pop, load_file: bool, verbose: bool, geodata:pd.DataFrame,
                       incidence_fp: str):
@@ -149,6 +87,7 @@
         region_category = cf.region_category
         output_resolution = cf.output_resolution
         output_exposure = cf.output_exposure
+        detailed_conc_flag = cf.detailed_conc
 
     # Create the output directory
     output_dir, f_out = create_output_dir(batch, name)
@@ -207,8 +146,7 @@
         emis_future = file_reader_pool.submit(emissions, emissions_path, units=units, name=name, load_file=True, verbose=verbose)
         isrm_future = file_reader_pool.submit(isrm, isrm_path, output_region, region_of_interest, load_file=True, verbose=verbose)
         pop_future = file_reader_pool.submit(population, population_path, load_file=True, verbose=verbose)
-        
-<<<<<<< HEAD
+  
         # To run multiple computations at once, we need to create multiple
         # processes instead of threads. Processes take longer to create, but
         # they are necessary when we are paralellizing computation rather than
@@ -235,24 +173,18 @@
             hia_inputs_future = executor.submit(
                 create_hia_inputs, pop, load_file=True, verbose=verbose, geodata=isrmgrid.geodata, incidence_fp=incidence_fp)
             executor_jobs.append(hia_inputs_future)
-=======
+
         ## Estimate concentrations
         conc = concentration(emis, isrmgrid, detailed_conc_flag, run_calcs=True, verbose=verbose)
->>>>>>> 7b2ab6a9
         
         ## Create plots and export results
         emis = emis_future.result() # This almost always finishes earlier than the otehr files
         conc = concentration(emis, isrmgrid, run_calcs=True, verbose=verbose)
         logging.info("<< Generating Concentration Outputs >>")
-<<<<<<< HEAD
-        #conc.visualize_concentrations('TOTAL_CONC_UG/M3',output_region, output_dir, f_out, ca_shp_path, export=True)
+
         conc_viz_future = conc.visualize_concentrations_in_background(executor, 'TOTAL_CONC_UG/M3', output_region, output_dir, f_out, ca_shp_path, export=True)
         executor_jobs.append(conc_viz_future)
         conc.export_concentrations(shape_out, f_out, detailed=False)
-=======
-        conc.visualize_concentrations('TOTAL_CONC_UG/M3',output_region, output_dir, f_out, ca_shp_path, export=True)
-        conc.export_concentrations(shape_out, f_out)
->>>>>>> 7b2ab6a9
         logging.info("- Concentration files output into: {}.".format(output_dir))
         
         ## Best practice is to close the pool, but this causes an exception on Mac
